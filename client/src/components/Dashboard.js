--- conflicted
+++ resolved
@@ -312,7 +312,6 @@
           mt: 0.2,
         }}
       >
-<<<<<<< HEAD
         <Box
           sx={{
             mb: 0.4,
@@ -327,8 +326,6 @@
           </Typography>
         </Box>
 
-=======
->>>>>>> a0172e73
         {/* Triggered Alerts Panel - Only shows alerts that have been triggered */}
         <Box
           sx={{
