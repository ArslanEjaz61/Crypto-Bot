--- conflicted
+++ resolved
@@ -1,11 +1,6 @@
 import React, { useEffect, useRef, useState, useCallback } from 'react';
-<<<<<<< HEAD
 import { Box, Paper, Typography, CircularProgress, ButtonGroup, Button } from '@mui/material';
 import { createChart, LineSeries } from 'lightweight-charts';
-=======
-import { Box, Paper, Typography, ButtonGroup, Button } from '@mui/material';
-import * as LightweightCharts from 'lightweight-charts';
->>>>>>> a1980e66
 
 // Available timeframes
 const TIMEFRAMES = [
@@ -23,7 +18,6 @@
   const containerRef = useRef(null);
   const chartRef = useRef(null);
   const seriesRef = useRef(null);
-<<<<<<< HEAD
   const [loading, setLoading] = useState(true);
   const [error, setError] = useState(null);
   const [selectedTimeframe, setSelectedTimeframe] = useState(propTimeframe);
@@ -49,44 +43,9 @@
     console.log(`LineChart: chartKey changed to ${chartKey}`);
     if (chartRef.current) {
       chartRef.current.remove();
-=======
-  const [timeframe, setTimeframe] = useState(defaultTimeframe);
-  const [isLoading, setIsLoading] = useState(false);
-  const [error, setError] = useState(null);
-
-  // Handle window resize - defined outside to avoid recreation on each render
-  const handleResize = useCallback(() => {
-    if (chartRef.current && containerRef.current) {
-      chartRef.current.applyOptions({
-        width: containerRef.current.clientWidth
-      });
-    }
-  }, []);
-
-  const handleTimeframeChange = useCallback((newTimeframe) => {
-    console.log(`Changing timeframe to ${newTimeframe}`);
-    setTimeframe(newTimeframe);
-  }, []);
-
-  // Cleanup function extracted for reuse
-  const cleanupChart = useCallback(() => {
-    console.log('Cleaning up chart...');
-    // Remove resize listener first
-    window.removeEventListener('resize', handleResize);
-    
-    // Then cleanup chart
-    if (chartRef.current) {
-      try {
-        chartRef.current.remove();
-        console.log('Chart removed successfully');
-      } catch (error) {
-        console.error('Error cleaning up chart:', error);
-      }
->>>>>>> a1980e66
       chartRef.current = null;
       seriesRef.current = null;
     }
-<<<<<<< HEAD
     if (seriesRef.current) {
       seriesRef.current = null;
     }
@@ -134,80 +93,6 @@
         
         if (!response.ok) {
           throw new Error(`API error: ${response.status}`);
-=======
-  }, [handleResize]);
-  
-  // Define fetchDataAndCreateChart inside useCallback to avoid dependency cycle
-  const fetchDataAndCreateChart = useCallback(async () => {
-    setIsLoading(true);
-    setError(null); // Clear any previous errors
-    
-    try {
-      // Don't manually clear the container - let React handle the DOM
-      // Just ensure the chart is properly removed
-
-      // Fetch data from API
-      console.log(`Fetching data for ${symbol} with timeframe ${timeframe}...`);
-      const response = await fetch(`/api/crypto/${symbol}/chart?timeframe=${timeframe}&limit=100`);
-      
-      if (!response.ok) {
-        throw new Error(`HTTP error! Status: ${response.status}`);
-      }
-      
-      const data = await response.json();
-      
-      if (!data || data.length === 0) {
-        throw new Error('No chart data available');
-      }
-
-      // Make sure container is still available
-      if (!containerRef.current) return;
-      
-      // Create chart with dark theme
-      const chart = LightweightCharts.createChart(containerRef.current, {
-        width: containerRef.current.clientWidth,
-        height: 400,
-        layout: { 
-          textColor: '#d1d4dc', 
-          background: { type: 'solid', color: '#222' } 
-        },
-        grid: { 
-          vertLines: { color: '#444' }, 
-          horzLines: { color: '#444' } 
-        },
-        timeScale: { 
-          timeVisible: true, 
-          borderColor: '#444' 
-        },
-      });
-      
-      // Store reference to chart for cleanup
-      chartRef.current = chart;
-
-      // Create line series (instead of candlestick)
-      const lineSeries = chart.addLineSeries({
-        color: '#4CAF50',
-        lineWidth: 2,
-        lastValueVisible: true,
-        priceLineVisible: true,
-        crosshairMarkerVisible: true,
-      });
-      console.log('Line series created successfully');
-      
-      // Store series reference
-      seriesRef.current = lineSeries;
-
-      // Format data for line series (close price only)
-      const formattedData = data.map(item => {
-        let time;
-        if (typeof item.time === 'string') {
-          // If time is ISO string, convert to YYYY-MM-DD format
-          const date = new Date(item.time);
-          time = Math.floor(date.getTime() / 1000); // Convert to unix timestamp
-        } else {
-          // If time is unix timestamp
-          time = item.time;
->>>>>>> a1980e66
         }
         
         const data = await response.json();
@@ -217,7 +102,6 @@
           setLoading(false);
           return;
         }
-<<<<<<< HEAD
         
         console.log(`Received ${data.length} data points for ${symbol}`);
         
@@ -358,115 +242,6 @@
       }
     };
   }, [symbol, selectedTimeframe, currentTimeframeConfig]);
-=======
-      });
-
-      try {
-        // Set data
-        if (lineSeries && uniqueData.length > 0) {
-          lineSeries.setData(uniqueData);
-          console.log(`Set ${uniqueData.length} data points on line series`);
-        } else {
-          console.warn('Either lineSeries not created or no data points available');
-        }
-      
-        // Fit content
-        chart.timeScale().fitContent();
-        
-        // Add volume data if available
-        if (data.length > 0 && data[0].volume) {
-          try {
-            const volumeSeries = chart.addHistogramSeries({
-              color: '#26a69a',
-              priceFormat: {
-                type: 'volume',
-              },
-              priceScaleId: '',
-              scaleMargins: {
-                top: 0.8,
-                bottom: 0,
-              },
-            });
-            
-            const volumeData = uniqueData.map(item => {
-              const dataPoint = data.find(d => 
-                Math.floor(d.time) === item.time || 
-                Math.floor(new Date(d.time).getTime() / 1000) === item.time
-              );
-              return {
-                time: item.time,
-                value: dataPoint?.volume || 0,
-                color: (dataPoint?.close || 0) >= (dataPoint?.open || 0) ? '#26a69a' : '#ef5350',
-              };
-            });
-            
-            volumeSeries.setData(volumeData);
-            console.log('Volume histogram added successfully');
-          } catch (volumeError) {
-            console.error('Failed to add volume histogram:', volumeError);
-          }
-        }
-        
-        console.log(`Line chart created successfully with ${uniqueData.length} points`);
-
-        // Add resize listener
-        window.addEventListener('resize', handleResize);
-      } catch (dataError) {
-        console.error('Error setting data on chart:', dataError);
-        throw dataError;
-      }
-
-    } catch (error) {
-      console.error('Error creating chart:', error);
-      // Set error state to be displayed by React
-      setError(error.message || 'Error loading chart data');
-    } finally {
-      setIsLoading(false);
-    }
-  }, [symbol, timeframe, handleResize]);
-  
-  // Create chart when component mounts or when symbol/timeframe changes
-  useEffect(() => {
-    console.log(`LineChart useEffect triggered - symbol: ${symbol}, timeframe: ${timeframe}`);
-    
-    let isMounted = true;
-    let timer = null;
-    
-    // Always clean up previous chart before creating a new one
-    cleanupChart();
-    
-    // Short delay before creating a new chart to ensure DOM is ready
-    timer = setTimeout(() => {
-      // Only proceed if component is still mounted
-      if (isMounted) {
-        // Create chart when component mounts if container is ready
-        if (containerRef.current) {
-          console.log('Container ref is ready, creating chart...');
-          fetchDataAndCreateChart().catch(error => {
-            console.error('Error in fetchDataAndCreateChart:', error);
-            if (isMounted) {
-              setError(error.message || 'Failed to create chart');
-            }
-          });
-        } else {
-          console.log('Container ref is not available');
-          if (isMounted) {
-            setError('Chart container not available');
-          }
-        }
-      }
-    }, 100);
-
-    // Cleanup on unmount or when dependencies change
-    return () => {
-      isMounted = false;
-      if (timer) {
-        clearTimeout(timer);
-      }
-      cleanupChart();
-    };
-  }, [symbol, timeframe, cleanupChart, fetchDataAndCreateChart]);
->>>>>>> a1980e66
 
   return (
     <Paper sx={{ p: 2, mb: 2, bgcolor: 'background.paper', borderRadius: 2 }}>
