--- conflicted
+++ resolved
@@ -119,11 +119,9 @@
 app.use(notFound);
 app.use(errorHandler);
 
-<<<<<<< HEAD
 // Start cron jobs
 setupCronJobs(io);
 app.use('/api', require('./routes/api'));
-=======
 // Start cron jobs with error handling
 try {
   setupCronJobs(io);
@@ -136,7 +134,6 @@
   }
 }
 
->>>>>>> 4cc2618f
 // Serve static assets in production
 if (process.env.NODE_ENV === 'production') {
   app.use(express.static(path.join(__dirname, '../client/build')));
