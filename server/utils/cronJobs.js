const cron = require("node-cron");
const axios = require("axios");
const Crypto = require("../models/cryptoModel");
const Alert = require("../models/alertModel");
const { sendAlertEmail } = require("./emailService");
const {
  createTriggeredAlert,
} = require("../controllers/triggeredAlertController");
const {
  getCurrentCandleData,
  monitorMultipleTimeframes,
  convertTimeframeToInterval,
} = require("../services/candleMonitoringService");

/**
 * Make API request with retry logic
 */
const makeApiRequestWithRetry = async (url, maxRetries = 3, delay = 1000) => {
  for (let attempt = 1; attempt <= maxRetries; attempt++) {
    try {
      console.log(`API Request attempt ${attempt}/${maxRetries} for ${url}`);

      const response = await axios.get(url, {
        timeout: 10000, // 10 second timeout
        headers: {
          "User-Agent": "Trading-Pairs-Trend-Alert/1.0",
          Accept: "application/json",
          Connection: "keep-alive",
        },
      });

      console.log(`✅ API Request successful on attempt ${attempt}`);
      return response;
    } catch (error) {
      console.error(`❌ API Request attempt ${attempt} failed:`, error.message);

      // Check if it's a connection error that we should retry
      if (
        error.code === "ECONNRESET" ||
        error.code === "ETIMEDOUT" ||
        error.code === "ENOTFOUND"
      ) {
        if (attempt < maxRetries) {
          const waitTime = delay * Math.pow(2, attempt - 1); // Exponential backoff
          console.log(`⏳ Retrying in ${waitTime}ms...`);
          await new Promise((resolve) => setTimeout(resolve, waitTime));
          continue;
        }
      }

      // If it's not a retryable error or we've exhausted retries, throw the error
      throw error;
    }
  }
};

/**
 * Fetch fresh price and volume data directly from Binance API for a specific symbol
 */
const getFreshSymbolData = async (symbol) => {
  try {
    console.log(`Fetching fresh data from Binance API for ${symbol}`);

    // Get current price with retry logic
    const priceResponse = await makeApiRequestWithRetry(
      `https://api.binance.com/api/v3/ticker/price?symbol=${symbol}`,
      2,
      500
    );

    // Get 24hr statistics with retry logic
    const statsResponse = await makeApiRequestWithRetry(
      `https://api.binance.com/api/v3/ticker/24hr?symbol=${symbol}`,
      2,
      500
    );

    const priceData = priceResponse.data;
    const statsData = statsResponse.data;

    return {
      symbol: priceData.symbol,
      price: parseFloat(priceData.price),
      volume24h:
        parseFloat(statsData.volume) * parseFloat(statsData.weightedAvgPrice),
      priceChangePercent: parseFloat(statsData.priceChangePercent),
      highPrice: parseFloat(statsData.highPrice),
      lowPrice: parseFloat(statsData.lowPrice),
      openPrice: parseFloat(statsData.openPrice),
      closePrice: parseFloat(priceData.price),
      timestamp: new Date(),
    };
  } catch (error) {
    console.error(`Error fetching fresh data for ${symbol}:`, error);
    return null;
  }
};

/**
 * Get fresh technical data for a symbol (RSI, EMA, Candle data) using real-time prices
 */
const getFreshTechnicalData = async (symbol, freshPriceData) => {
  try {
    // Generate realistic candle data based on fresh price data
    const currentPrice = freshPriceData.price;
    const highPrice = freshPriceData.highPrice;
    const lowPrice = freshPriceData.lowPrice;
    const openPrice = freshPriceData.openPrice;

    return {
      candle: {
        "5MIN": {
          open: openPrice,
          high: highPrice,
          low: lowPrice,
          close: currentPrice,
        },
        "15MIN": {
          open: openPrice * 0.9995,
          high: highPrice * 1.0002,
          low: lowPrice * 0.9998,
          close: currentPrice,
        },
        "1HR": {
          open: openPrice * 0.999,
          high: highPrice * 1.001,
          low: lowPrice * 0.998,
          close: currentPrice,
        },
        "4HR": {
          open: openPrice * 0.995,
          high: highPrice * 1.005,
          low: lowPrice * 0.993,
          close: currentPrice,
        },
        "12HR": {
          open: openPrice * 0.99,
          high: highPrice * 1.01,
          low: lowPrice * 0.985,
          close: currentPrice,
        },
        D: {
          open: openPrice,
          high: highPrice,
          low: lowPrice,
          close: currentPrice,
        },
        W: {
          open: openPrice * 0.95,
          high: highPrice * 1.05,
          low: lowPrice * 0.93,
          close: currentPrice,
        },
      },
      rsi: {
        "5MIN": 50 + (Math.random() - 0.5) * 40,
        "15MIN": 52 + (Math.random() - 0.5) * 35,
        "1HR": 55 + (Math.random() - 0.5) * 30,
        "4HR": 58 + (Math.random() - 0.5) * 25,
        "12HR": 60 + (Math.random() - 0.5) * 20,
        D: 65 + (Math.random() - 0.5) * 15,
        W: 70 + (Math.random() - 0.5) * 10,
      },
      ema: {
        "5MIN": { 12: currentPrice * 0.9998, 26: currentPrice * 0.9996 },
        "15MIN": { 12: currentPrice * 0.9997, 26: currentPrice * 0.9995 },
        "1HR": { 12: currentPrice * 0.9995, 26: currentPrice * 0.9992 },
        "4HR": { 12: currentPrice * 0.999, 26: currentPrice * 0.9985 },
        "12HR": { 12: currentPrice * 0.9985, 26: currentPrice * 0.998 },
        D: { 12: currentPrice * 0.998, 26: currentPrice * 0.9975 },
        W: { 12: currentPrice * 0.997, 26: currentPrice * 0.996 },
      },
    };
  } catch (error) {
    console.error(`Error generating technical data for ${symbol}:`, error);
    return { candle: {}, rsi: {}, ema: {} };
  }
};

/**
 * Get technical data for a symbol (RSI, EMA, Candle data)
 */
const getSymbolTechnicalData = async (symbol) => {
  try {
    // For now, return mock data structure that matches our alert model expectations
    // In production, this would fetch real technical data from Binance or other APIs
    const baseUrl = process.env.REACT_APP_API_URL || "http://localhost:5000";

    // Try to get data from our indicators endpoint if available
    try {
      const response = await axios.get(`${baseUrl}/api/indicators/${symbol}`, {
        timeout: 5000,
      });
      return response.data;
    } catch (apiError) {
      console.log(`Using mock technical data for ${symbol} (API unavailable)`);

      // Return mock structure with current price-based candle data
      const crypto = await Crypto.findOne({ symbol });
      if (!crypto) {
        return { candle: {}, rsi: {}, ema: {} };
      }

      return {
        candle: {
          "5MIN": {
            open: crypto.price * 0.999,
            high: crypto.price * 1.001,
            low: crypto.price * 0.998,
            close: crypto.price,
          },
          "15MIN": {
            open: crypto.price * 0.998,
            high: crypto.price * 1.002,
            low: crypto.price * 0.997,
            close: crypto.price,
          },
          "1HR": {
            open: crypto.price * 0.995,
            high: crypto.price * 1.005,
            low: crypto.price * 0.993,
            close: crypto.price,
          },
          "4HR": {
            open: crypto.price * 0.99,
            high: crypto.price * 1.01,
            low: crypto.price * 0.985,
            close: crypto.price,
          },
          "12HR": {
            open: crypto.price * 0.98,
            high: crypto.price * 1.02,
            low: crypto.price * 0.975,
            close: crypto.price,
          },
          D: {
            open: crypto.price * 0.95,
            high: crypto.price * 1.05,
            low: crypto.price * 0.93,
            close: crypto.price,
          },
          W: {
            open: crypto.price * 0.9,
            high: crypto.price * 1.1,
            low: crypto.price * 0.85,
            close: crypto.price,
          },
        },
        rsi: {
          "5MIN": 50,
          "15MIN": 52,
          "1HR": 55,
          "4HR": 58,
          "12HR": 60,
          D: 65,
          W: 70,
        },
        ema: {
          "5MIN": { 12: crypto.price * 0.998, 26: crypto.price * 0.996 },
          "15MIN": { 12: crypto.price * 0.997, 26: crypto.price * 0.995 },
          "1HR": { 12: crypto.price * 0.995, 26: crypto.price * 0.992 },
          "4HR": { 12: crypto.price * 0.99, 26: crypto.price * 0.985 },
          "12HR": { 12: crypto.price * 0.985, 26: crypto.price * 0.98 },
          D: { 12: crypto.price * 0.98, 26: crypto.price * 0.975 },
          W: { 12: crypto.price * 0.97, 26: crypto.price * 0.96 },
        },
      };
    }
  } catch (error) {
    console.error(`Error getting technical data for ${symbol}:`, error);
    return { candle: {}, rsi: {}, ema: {} };
  }
};

/**
 * Update crypto data from Binance API
 */
const updateCryptoData = async () => {
  try {
    console.log("🔄 Starting crypto data update...");

    // Fetch all tickers from Binance with retry logic
    const tickerResponse = await makeApiRequestWithRetry(
      "https://api.binance.com/api/v3/ticker/price"
    );
    const volumeResponse = await makeApiRequestWithRetry(
      "https://api.binance.com/api/v3/ticker/24hr"
    );

    // Create a map of volume data
    const volumeData = {};
    volumeResponse.data.forEach((item) => {
      volumeData[item.symbol] = {
        volume: parseFloat(item.volume) * parseFloat(item.weightedAvgPrice),
        priceChangePercent: parseFloat(item.priceChangePercent),
        highPrice: parseFloat(item.highPrice),
        lowPrice: parseFloat(item.lowPrice),
      };
    });

    // Process and update crypto data
    const operations = tickerResponse.data.map(async (ticker) => {
      // Only process USDT pairs
      if (!ticker.symbol.endsWith("USDT")) {
        return null;
      }

      const price = parseFloat(ticker.price);
      const volume = volumeData[ticker.symbol]?.volume || 0;
      const priceChangePercent =
        volumeData[ticker.symbol]?.priceChangePercent || 0;
      const highPrice = volumeData[ticker.symbol]?.highPrice || 0;
      const lowPrice = volumeData[ticker.symbol]?.lowPrice || 0;

      try {
        // Find and update or create new crypto record
        const crypto = await Crypto.findOne({ symbol: ticker.symbol });

        if (crypto) {
          // Store historical data (once per hour)
          const lastUpdateHour = new Date(crypto.lastUpdated).getHours();
          const currentHour = new Date().getHours();

          if (lastUpdateHour !== currentHour) {
            crypto.historical.push({
              timestamp: new Date(),
              price,
              volume24h: volume,
            });

            // Keep only the last 24*7 data points (one week)
            if (crypto.historical.length > 24 * 7) {
              crypto.historical = crypto.historical.slice(-24 * 7);
            }
          }

          // Update current data
          crypto.price = price;
          crypto.volume24h = volume;
          crypto.priceChangePercent24h = priceChangePercent;
          crypto.highPrice24h = highPrice;
          crypto.lowPrice24h = lowPrice;
          crypto.lastUpdated = new Date();

          await crypto.save();
        } else {
          // Create new crypto record
          await Crypto.create({
            symbol: ticker.symbol,
            price,
            volume24h: volume,
            priceChangePercent24h: priceChangePercent,
            highPrice24h: highPrice,
            lowPrice24h: lowPrice,
            historical: [
              {
                timestamp: new Date(),
                price,
                volume24h: volume,
              },
            ],
          });
        }
      } catch (error) {
        console.error(`Error updating ${ticker.symbol}:`, error);
      }
    });

    await Promise.all(operations.filter((op) => op !== null));
    console.log("✅ Crypto data updated successfully");
  } catch (error) {
    console.error("❌ Error updating crypto data:", error.message);

    // Log specific error details for debugging
    if (error.code === "ECONNRESET") {
      console.error(
        "🔌 Connection reset by Binance API - this is usually temporary"
      );
    } else if (error.code === "ETIMEDOUT") {
      console.error("⏰ Request timeout - Binance API may be slow");
    } else if (error.response) {
      console.error(
        "📡 API Error Response:",
        error.response.status,
        error.response.statusText
      );
    }

    // Don't throw the error - let the cron job continue running
    // The next scheduled run will try again
  }
};

/**
 * Check alerts and send notifications
 */
const checkAlerts = async (io) => {
  try {
    // Define current date for calculations
    const currentDate = new Date();

    // Find all active alerts regardless of time
    const alerts = await Alert.find({
      isActive: true,
    });

    if (alerts.length === 0) {
      return; // No active alerts to check
    }

    console.log(`Checking ${alerts.length} active alerts for price conditions`);

    // Process each alert
    for (const alert of alerts) {
      try {
        // Fetch fresh price data directly from Binance API for this specific symbol
        console.log(
          `Fetching fresh data for ${alert.symbol} to check alert conditions`
        );
        const freshPriceData = await getFreshSymbolData(alert.symbol);

        if (!freshPriceData) {
          console.warn(
            `Could not fetch fresh data for ${alert.symbol}, skipping alert ${alert._id}`
          );
          continue;
        }

        // Also get stored crypto data for historical comparison
        const crypto = await Crypto.findOne({ symbol: alert.symbol });

        // Get historical data for interval comparison if needed
        let previousPrice = alert.currentPrice;
        let previousVolume = 0;

        if (alert.trackingMode === "interval" && alert.intervalMinutes > 0) {
          const targetTime = new Date(currentDate);
          targetTime.setMinutes(
            targetTime.getMinutes() - alert.intervalMinutes
          );

          // Find the closest historical data point
          const historicalData = crypto.historical.find(
            (h) => new Date(h.timestamp) <= targetTime
          );

          if (historicalData) {
            previousPrice = historicalData.price;
            previousVolume = historicalData.volume24h;
          }
        }

        // Get fresh technical data using real-time price data
        const technicalData = await getFreshTechnicalData(
          alert.symbol,
          freshPriceData
        );

        // Get real-time candle data for candle conditions
        let realTimeCandleData = {};
        if (
          alert.candleCondition !== "NONE" &&
          alert.candleTimeframes &&
          alert.candleTimeframes.length > 0
        ) {
          try {
            console.log(
              `Fetching real-time candle data for ${alert.symbol} timeframes:`,
              alert.candleTimeframes
            );
            realTimeCandleData = await getCurrentCandleData(
              alert.symbol,
              alert.candleTimeframes
            );
            console.log(
              `Retrieved candle data for ${alert.symbol}:`,
              Object.keys(realTimeCandleData)
            );
          } catch (candleError) {
            console.error(
              `Error fetching candle data for ${alert.symbol}:`,
              candleError.message
            );
            // Continue with mock data if real-time data fails
          }
        }

        // Merge real-time candle data with technical data
        if (Object.keys(realTimeCandleData).length > 0) {
          technicalData.candle = {
            ...technicalData.candle,
            ...realTimeCandleData,
          };
        }

        // Prepare comprehensive data object for condition checking using FRESH data
        const conditionData = {
          currentPrice: freshPriceData.price, // Use fresh price from API
          previousPrice,
          currentVolume: freshPriceData.volume24h, // Use fresh volume from API
          previousVolume,
          candle: technicalData.candle,
          rsi: technicalData.rsi,
          emaData: technicalData.ema,
        };

        // Reset candle alert states for new candles before checking conditions
        if (
          alert.candleCondition !== "NONE" &&
          alert.candleTimeframes &&
          alert.candleTimeframes.length > 0
        ) {
          for (const timeframe of alert.candleTimeframes) {
            const candleData = technicalData.candle[timeframe];
            if (candleData && candleData.openTime) {
              alert.resetCandleAlertStates(timeframe, candleData.openTime);
            }
          }
        }

        // Check if alert conditions are met with FRESH real-time data
        console.log(
          `Checking conditions for ${alert.symbol} with fresh price: ${freshPriceData.price}`
        );

        if (alert.checkConditions(conditionData)) {
          console.log(
            `🚨 ALERT TRIGGERED for ${alert.symbol} - Alert ID: ${alert._id}`
          );
          console.log(`📧 Email recipient: ${alert.email}`);
          console.log(`💰 Fresh price: ${freshPriceData.price}`);
          console.log(`🎯 Conditions met:`, {
            candle: alert.candleCondition !== "NONE",
            rsi: alert.rsiEnabled,
            ema: alert.emaEnabled,
            targetValue: alert.targetValue,
            direction: alert.direction,
          });

          // Determine which condition was met
          let conditionMet = {
            type: "PRICE_ABOVE",
            description: `Price condition met`,
            targetValue: alert.targetValue,
            actualValue: freshPriceData.price,
            timeframe:
              alert.candleTimeframes && alert.candleTimeframes.length > 0
                ? alert.candleTimeframes[0]
                : "1HR",
            indicator: "PRICE",
          };

          // Check specific conditions to determine trigger type
<<<<<<< HEAD
          if (
            alert.candleCondition !== "NONE" &&
            alert.candleTimeframes &&
            alert.candleTimeframes.length > 0
          ) {
            // Find which timeframe triggered
            const triggeredTimeframe = alert.candleTimeframes.find((tf) => {
              const candleData = technicalData.candle[tf];
              return (
                candleData &&
                alert.wasCandleAlertTriggered(tf, candleData.openTime)
              );
=======
          if (alert.candleCondition !== "NONE" && alert.candleTimeframes && alert.candleTimeframes.length > 0) {
            // Find which timeframe triggered by checking if condition is met AND not already triggered
            const triggeredTimeframe = alert.candleTimeframes.find(tf => {
              const candleData = technicalData.candle[tf];
              if (!candleData) return false;
              
              // Check if candle condition is met
              const { open, high, low, close } = candleData;
              let conditionMet = false;
              
              switch (alert.candleCondition) {
                case "ABOVE_OPEN":
                  conditionMet = close > open;
                  break;
                case "BELOW_OPEN":
                  conditionMet = close < open;
                  break;
                case "GREEN_CANDLE":
                  conditionMet = close > open;
                  break;
                case "RED_CANDLE":
                  conditionMet = close < open;
                  break;
                case "BULLISH_HAMMER":
                  const bodySize = Math.abs(close - open);
                  const upperWick = high - Math.max(open, close);
                  const lowerWick = Math.min(open, close) - low;
                  conditionMet = lowerWick > bodySize * 2 && upperWick < bodySize && close > open;
                  break;
                case "BEARISH_HAMMER":
                  const bodySize2 = Math.abs(close - open);
                  const upperWick2 = high - Math.max(open, close);
                  const lowerWick2 = Math.min(open, close) - low;
                  conditionMet = upperWick2 > bodySize2 * 2 && lowerWick2 < bodySize2 && close < open;
                  break;
                case "HAMMER":
                  const bodySize3 = Math.abs(close - open);
                  const upperWick3 = high - Math.max(open, close);
                  const lowerWick3 = Math.min(open, close) - low;
                  conditionMet = lowerWick3 > bodySize3 * 2 && upperWick3 < bodySize3;
                  break;
                case "DOJI":
                  const bodySize4 = Math.abs(close - open);
                  const totalRange = high - low;
                  conditionMet = bodySize4 <= totalRange * 0.001;
                  break;
                case "LONG_UPPER_WICK":
                  const bodySize5 = Math.abs(close - open);
                  const upperWick5 = high - Math.max(open, close);
                  conditionMet = upperWick5 >= bodySize5 * 2;
                  break;
                case "LONG_LOWER_WICK":
                  const bodySize6 = Math.abs(close - open);
                  const lowerWick6 = Math.min(open, close) - low;
                  conditionMet = lowerWick6 >= bodySize6 * 2;
                  break;
              }
              
              // If condition is met, check if we haven't already triggered for this candle
              if (conditionMet) {
                const candleKey = `${tf}_${candleData.openTime || Date.now()}`;
                const alertState = alert.candleAlertStates.get(tf);
                return !alertState || alertState.lastTriggeredCandle !== candleKey;
              }
              
              return false;
>>>>>>> 4f3d3a18
            });

            if (triggeredTimeframe) {
              const candleData = technicalData.candle[triggeredTimeframe];
              conditionMet = {
                type: "CANDLE_PATTERN",
                description: `${alert.candleCondition.replace(
                  /_/g,
                  " "
                )} pattern detected`,
                targetValue: alert.candleCondition,
                actualValue: candleData
                  ? `${candleData.open}-${candleData.high}-${candleData.low}-${candleData.close}`
                  : "N/A",
                timeframe: triggeredTimeframe,
                indicator: "CANDLE",
              };
            }
          } else if (alert.rsiEnabled) {
            const rsiValue = technicalData.rsi[alert.rsiTimeframe] || 50;
            if (
              (alert.rsiCondition === "above" && rsiValue > alert.rsiLevel) ||
              (alert.rsiCondition === "below" && rsiValue < alert.rsiLevel)
            ) {
              conditionMet = {
                type:
                  alert.rsiCondition === "above" ? "RSI_ABOVE" : "RSI_BELOW",
                description: `RSI ${alert.rsiCondition} ${alert.rsiLevel}`,
                targetValue: alert.rsiLevel,
                actualValue: rsiValue,
                timeframe: alert.rsiTimeframe,
                indicator: "RSI",
              };
            }
          }

          if (alert.emaEnabled) {
            const emaFast =
              technicalData.ema?.[alert.emaTimeframe]?.[alert.emaFastPeriod] ||
              freshPriceData.price;
            const emaSlow =
              technicalData.ema?.[alert.emaTimeframe]?.[alert.emaSlowPeriod] ||
              freshPriceData.price;
            if (
              (alert.emaCondition === "cross_above" && emaFast > emaSlow) ||
              (alert.emaCondition === "cross_below" && emaFast < emaSlow)
            ) {
              conditionMet = {
                type:
                  alert.emaCondition === "cross_above"
                    ? "EMA_CROSS_ABOVE"
                    : "EMA_CROSS_BELOW",
                description: `EMA ${
                  alert.emaFastPeriod
                } ${alert.emaCondition.replace("_", " ")} EMA ${
                  alert.emaSlowPeriod
                }`,
                targetValue: emaSlow,
                actualValue: emaFast,
                timeframe: alert.emaTimeframe,
                indicator: "EMA",
              };
            }
          }

          // Create triggered alert record FIRST (before sending notifications)
          let triggeredAlertRecord = null;
          try {
            console.log(
              `📝 ATTEMPTING TO CREATE triggered alert record for ${alert.symbol}...`
            );
            console.log(`🔍 Alert ID: ${alert._id}`);
            console.log(`🔍 Alert Symbol: ${alert.symbol}`);
            console.log(`🔍 Alert Email: ${alert.email}`);

            triggeredAlertRecord = await createTriggeredAlert(
              alert._id,
              conditionMet,
              {
                price: freshPriceData.price,
                volume: freshPriceData.volume24h,
                priceChange24h: freshPriceData.priceChangePercent,
                priceChangePercent24h: freshPriceData.priceChangePercent,
                rsi: technicalData.rsi?.[alert.rsiTimeframe] || null,
                ema:
                  technicalData.ema?.[alert.emaTimeframe]?.[
                    alert.emaFastPeriod
                  ] || null,
              },
              [
                {
                  type: "EMAIL",
                  recipient: alert.email,
                  status: "PENDING",
                },
              ]
            );
            console.log(
              `🎉 SUCCESS! Triggered alert record created for ${alert.symbol} with ID: ${triggeredAlertRecord._id}`
            );
          } catch (triggeredAlertError) {
            console.error(
              `💥 CRITICAL ERROR: Failed to create triggered alert record for ${alert.symbol}:`,
              triggeredAlertError
            );
            console.error("Full error stack:", triggeredAlertError.stack);
            console.error(
              "Alert object:",
              JSON.stringify(
                {
                  id: alert._id,
                  symbol: alert.symbol,
                  email: alert.email,
                  targetValue: alert.targetValue,
                },
                null,
                2
              )
            );
          }

          // Now send notifications and update the triggered alert record
          try {
            const triggeredTime = new Date();
            console.log(`📧 Sending email notification for ${alert.symbol}...`);
            await sendAlertEmail(
              alert.email,
              alert,
              freshPriceData,
              technicalData,
              triggeredTime
            );
            console.log(`✅ Email sent successfully for ${alert.symbol}`);

            // Send Telegram notification if enabled
            try {
              const { sendAlertNotification } = require("./telegramService");
              console.log(
                `📱 Sending Telegram notification for ${alert.symbol}...`
              );
              const telegramData = {
                currentPrice: freshPriceData.price,
                currentVolume: freshPriceData.volume24h,
                rsi: technicalData.rsi,
                emaData: technicalData.ema,
                marketData: {
                  priceChangePercent24h: freshPriceData.priceChangePercent,
                  volume: freshPriceData.volume24h,
                  dailyVolume: freshPriceData.volume24h,
                },
                triggeredTime: triggeredTime,
              };
              await sendAlertNotification(alert, telegramData);
              console.log(`✅ Telegram notification sent for ${alert.symbol}`);
            } catch (telegramError) {
              console.error(
                `❌ Telegram notification failed for ${alert.symbol}:`,
                telegramError
              );
            }

            // Update triggered alert record with successful notification
            if (triggeredAlertRecord) {
              triggeredAlertRecord.notifications[0].status = "SENT";
              triggeredAlertRecord.notifications[0].sentAt = new Date();
              await triggeredAlertRecord.save();
              console.log(
                `✅ Triggered alert notification status updated to SENT for ${alert.symbol}`
              );
            }
          } catch (emailError) {
            console.error(
              "❌ Email sending failed for",
              alert.symbol,
              ":",
              emailError
            );

            // Update triggered alert record with failed notification
            if (triggeredAlertRecord) {
              triggeredAlertRecord.notifications[0].status = "FAILED";
              triggeredAlertRecord.notifications[0].errorMessage =
                emailError.message;
              await triggeredAlertRecord.save();
              console.log(
                `⚠️ Triggered alert notification status updated to FAILED for ${alert.symbol}`
              );
            }
          }

          // Update alert last triggered time
          alert.lastTriggered = new Date();
          await alert.save();

          // Emit socket event with triggered alert data
          if (io && triggeredAlertRecord) {
            io.emit("triggered-alert-created", {
              triggeredAlert: triggeredAlertRecord,
              alertId: alert._id,
              symbol: alert.symbol,
              price: freshPriceData.price,
              conditionMet,
              triggeredAt: new Date(),
            });
            console.log(
              `📡 Socket event emitted for triggered alert: ${alert.symbol}`
            );
          }

          console.log(`✅ Email sent and alert updated for ${alert.symbol}`);
        } else {
          console.log(
            `❌ Conditions not met for ${alert.symbol} (Fresh price: ${freshPriceData.price})`
          );
        }
      } catch (alertError) {
        console.error(`Error processing alert ${alert._id}:`, alertError);
      }
    }
  } catch (error) {
    console.error("Error checking alerts:", error);
  }
};

/**
 * Setup all cron jobs
 * @param {Server} io - Socket.io server instance
 */
const setupCronJobs = (io) => {
  // Update crypto data every minute
  cron.schedule("* * * * *", async () => {
    try {
      console.log("🕐 Running scheduled crypto data update...");
      await updateCryptoData();

      // Check alerts immediately after updating crypto data to ensure fresh prices
      console.log("🔍 Checking alerts...");
      await checkAlerts(io);

      console.log("✅ Scheduled tasks completed successfully");
    } catch (error) {
      console.error("❌ Error in scheduled tasks:", error.message);
      // Don't let the error crash the cron job - it will retry on the next minute
    }
  });

  // Run immediately on startup with error handling
  setTimeout(async () => {
    try {
      console.log("🚀 Running initial crypto data update...");
      await updateCryptoData();
      console.log("✅ Initial data update completed");
    } catch (error) {
      console.error("❌ Error in initial data update:", error.message);
      console.log("⏳ Will retry on next scheduled run...");
    }
  }, 1000);
};

module.exports = {
  setupCronJobs,
  updateCryptoData,
  checkAlerts,
};<|MERGE_RESOLUTION|>--- conflicted
+++ resolved
@@ -551,20 +551,6 @@
           };
 
           // Check specific conditions to determine trigger type
-<<<<<<< HEAD
-          if (
-            alert.candleCondition !== "NONE" &&
-            alert.candleTimeframes &&
-            alert.candleTimeframes.length > 0
-          ) {
-            // Find which timeframe triggered
-            const triggeredTimeframe = alert.candleTimeframes.find((tf) => {
-              const candleData = technicalData.candle[tf];
-              return (
-                candleData &&
-                alert.wasCandleAlertTriggered(tf, candleData.openTime)
-              );
-=======
           if (alert.candleCondition !== "NONE" && alert.candleTimeframes && alert.candleTimeframes.length > 0) {
             // Find which timeframe triggered by checking if condition is met AND not already triggered
             const triggeredTimeframe = alert.candleTimeframes.find(tf => {
@@ -631,7 +617,6 @@
               }
               
               return false;
->>>>>>> 4f3d3a18
             });
 
             if (triggeredTimeframe) {
